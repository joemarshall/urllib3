--- conflicted
+++ resolved
@@ -19,11 +19,8 @@
 from test import (
     onlyPy26OrOlder,
     onlyPy279OrNewer,
-<<<<<<< HEAD
     notSecureTransport,
-=======
     onlyPy27OrNewerOrNonWindows,
->>>>>>> 74602c63
     requires_network,
     TARPIT_HOST,
 )
