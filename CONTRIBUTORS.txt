# Contributions to the urllib3 project

## Creator & Maintainer

* Andrey Petrov <andrey.petrov@shazow.net>


## Contributors

In chronological order:

* victor.vde <http://code.google.com/u/victor.vde/>
  * HTTPS patch (which inspired HTTPSConnectionPool)

* erikcederstrand <http://code.google.com/u/erikcederstrand/>
  * NTLM-authenticated HTTPSConnectionPool
  * Basic-authenticated HTTPSConnectionPool (merged into make_headers)

* niphlod <niphlod@gmail.com>
  * Client-verified SSL certificates for HTTPSConnectionPool
  * Response gzip and deflate encoding support
  * Better unicode support for filepost using StringIO buffers

* btoconnor <brian@btoconnor.net>
  * Non-multipart encoding for POST requests

* p.dobrogost <http://code.google.com/u/@WBRSRlBZDhBFXQB6/>
  * Code review, PEP8 compliance, benchmark fix

* kennethreitz <me@kennethreitz.com>
  * Bugfixes, suggestions, Requests integration

* georgemarshall <http://github.com/georgemarshall>
  * Bugfixes, Improvements and Test coverage

* Thomas Kluyver <thomas@kluyver.me.uk>
  * Python 3 support

* brandon-rhodes <http://rhodesmill.org/brandon>
  * Design review, bugfixes, test coverage.

* studer <theo.studer@gmail.com>
  * IPv6 url support and test coverage

* Shivaram Lingamneni <slingamn@cs.stanford.edu>
  * Support for explicitly closing pooled connections

* hartator <hartator@gmail.com>
  * Corrected multipart behavior for params

* Thomas Weißschuh <thomas@t-8ch.de>
  * Support for TLS SNI
  * API unification of ssl_version/cert_reqs
  * SSL fingerprint and alternative hostname verification
  * Bugfixes in testsuite

* Sune Kirkeby <mig@ibofobi.dk>
  * Optional SNI-support for Python 2 via PyOpenSSL.

* Marc Schlaich <marc.schlaich@gmail.com>
  * Various bugfixes and test improvements.

* Bryce Boe <bbzbryce@gmail.com>
  * Correct six.moves conflict
  * Fixed pickle support of some exceptions

* Boris Figovsky <boris.figovsky@ravellosystems.com>
  * Allowed to skip SSL hostname verification

* Cory Benfield <http://lukasa.co.uk/about/>
  * Stream method for Response objects.
  * Return native strings in header values.
  * Generate 'Host' header when using proxies.

* Jason Robinson <jaywink@basshero.org>
  * Add missing WrappedSocket.fileno method in PyOpenSSL

* Audrius Butkevicius <audrius.butkevicius@elastichosts.com>
  * Fixed a race condition

* Stanislav Vitkovskiy <stas.vitkovsky@gmail.com>
  * Added HTTPS (CONNECT) proxy support

* Stephen Holsapple <sholsapp@gmail.com>
  * Added abstraction for granular control of request fields

* Martin von Gagern <Martin.vGagern@gmx.net>
  * Support for non-ASCII header parameters

* Kevin Burke <kev@inburke.com> and Pavel Kirichenko <juanych@yandex-team.ru>
  * Support for separate connect and request timeouts

* Peter Waller <p@pwaller.net>
  * HTTPResponse.tell() for determining amount received over the wire

* Nipunn Koorapati <nipunn1313@gmail.com>
  * Ignore default ports when comparing hosts for equality

* Danilo @dbrgn <http://dbrgn.ch/>
  * Disabled TLS compression by default on Python 3.2+
  * Disabled TLS compression in pyopenssl contrib module
  * Configurable cipher suites in pyopenssl contrib module

* Roman Bogorodskiy <roman.bogorodskiy@ericsson.com>
  * Account retries on proxy errors

<<<<<<< HEAD
* Nicolas Delaby <nicolas.delaby@ezeep.com>
  * Use the platform-specific CA certificate locations

* Josh Schneier <https://github.com/jschneier>
  * HTTPHeaderDict and associated tests and docs
  * Bugfixes, docs, test coverage
=======
* Tahia Khan <http://tahia.tk/>
  * Added Timeout examples in docs
>>>>>>> ed885b2d

* [Your name or handle] <[email or website]>
  * [Brief summary of your changes]<|MERGE_RESOLUTION|>--- conflicted
+++ resolved
@@ -104,17 +104,15 @@
 * Roman Bogorodskiy <roman.bogorodskiy@ericsson.com>
   * Account retries on proxy errors
 
-<<<<<<< HEAD
 * Nicolas Delaby <nicolas.delaby@ezeep.com>
   * Use the platform-specific CA certificate locations
 
 * Josh Schneier <https://github.com/jschneier>
   * HTTPHeaderDict and associated tests and docs
   * Bugfixes, docs, test coverage
-=======
+
 * Tahia Khan <http://tahia.tk/>
   * Added Timeout examples in docs
->>>>>>> ed885b2d
 
 * [Your name or handle] <[email or website]>
   * [Brief summary of your changes]