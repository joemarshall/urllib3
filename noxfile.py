--- conflicted
+++ resolved
@@ -11,15 +11,11 @@
 def tests_impl(
     session: nox.Session,
     extras: str = "socks,brotli,zstd",
-<<<<<<< HEAD
-    byte_string_comparisons: bool = True,
-    pytest_extra_args: list[str] = [],
-=======
     # hypercorn dependency h2 compares bytes and strings
     # https://github.com/python-hyper/h2/issues/1236
     byte_string_comparisons: bool = False,
     integration: bool = False,
->>>>>>> 402cba15
+    pytest_extra_args: list[str] = [],
 ) -> None:
     # Install deps and the package itself.
     session.install("-r", "dev-requirements.txt")
@@ -61,7 +57,6 @@
         "--strict-markers",
         *(session.posargs or ("test/",)),
         *pytest_extra_args,
-        *pytest_extra_args,
         env={"PYTHONWARNINGS": "always::DeprecationWarning"},
     )
 
